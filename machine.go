--- conflicted
+++ resolved
@@ -163,11 +163,7 @@
 	// HostDevName defines the file path of the tap device on the host.
 	HostDevName string
 	// AllowMMDS makes the Firecracker MMDS available on this network interface.
-<<<<<<< HEAD
 	AllowMMDS bool
-=======
-	AllowMDDS bool
->>>>>>> a2dfa571
 
 	// InRateLimiter limits the incoming bytes.
 	InRateLimiter *models.RateLimiter
@@ -588,7 +584,6 @@
 
 	m.logger.Printf("SetMetadata successful")
 	return nil
-<<<<<<< HEAD
 }
 
 // UpdateGuestDrive will modify the current guest drive of ID index with the new
@@ -601,8 +596,6 @@
 
 	m.logger.Printf("PatchGuestDrive successful")
 	return nil
-=======
->>>>>>> a2dfa571
 }
 
 // refreshMachineConfig synchronizes our cached representation of the machine configuration
